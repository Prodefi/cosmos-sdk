package simapp

import (
	"io"
	"os"

	abci "github.com/tendermint/tendermint/abci/types"
	"github.com/tendermint/tendermint/libs/log"
	tmos "github.com/tendermint/tendermint/libs/os"
	tmproto "github.com/tendermint/tendermint/proto/types"
	dbm "github.com/tendermint/tm-db"

	bam "github.com/cosmos/cosmos-sdk/baseapp"
	"github.com/cosmos/cosmos-sdk/codec"
	codecstd "github.com/cosmos/cosmos-sdk/codec/std"
	sdk "github.com/cosmos/cosmos-sdk/types"
	"github.com/cosmos/cosmos-sdk/types/module"
	"github.com/cosmos/cosmos-sdk/version"
	"github.com/cosmos/cosmos-sdk/x/auth"
	"github.com/cosmos/cosmos-sdk/x/auth/ante"
	"github.com/cosmos/cosmos-sdk/x/bank"
	"github.com/cosmos/cosmos-sdk/x/capability"
	"github.com/cosmos/cosmos-sdk/x/crisis"
	distr "github.com/cosmos/cosmos-sdk/x/distribution"
	"github.com/cosmos/cosmos-sdk/x/evidence"
	"github.com/cosmos/cosmos-sdk/x/genutil"
	"github.com/cosmos/cosmos-sdk/x/gov"
	"github.com/cosmos/cosmos-sdk/x/ibc"
	ibcclient "github.com/cosmos/cosmos-sdk/x/ibc/02-client"
	port "github.com/cosmos/cosmos-sdk/x/ibc/05-port"
	transfer "github.com/cosmos/cosmos-sdk/x/ibc/20-transfer"
	"github.com/cosmos/cosmos-sdk/x/mint"
	"github.com/cosmos/cosmos-sdk/x/params"
	paramsclient "github.com/cosmos/cosmos-sdk/x/params/client"
	paramproposal "github.com/cosmos/cosmos-sdk/x/params/types/proposal"
	"github.com/cosmos/cosmos-sdk/x/slashing"
	"github.com/cosmos/cosmos-sdk/x/staking"
	"github.com/cosmos/cosmos-sdk/x/supply"
	"github.com/cosmos/cosmos-sdk/x/upgrade"
	upgradeclient "github.com/cosmos/cosmos-sdk/x/upgrade/client"
)

const appName = "SimApp"

var (
	// DefaultCLIHome default home directories for the application CLI
	DefaultCLIHome = os.ExpandEnv("$HOME/.simapp")

	// DefaultNodeHome default home directories for the application daemon
	DefaultNodeHome = os.ExpandEnv("$HOME/.simapp")

	// ModuleBasics defines the module BasicManager is in charge of setting up basic,
	// non-dependant module elements, such as codec registration
	// and genesis verification.
	ModuleBasics = module.NewBasicManager(
		auth.AppModuleBasic{},
		supply.AppModuleBasic{},
		genutil.AppModuleBasic{},
		bank.AppModuleBasic{},
		capability.AppModuleBasic{},
		staking.AppModuleBasic{},
		mint.AppModuleBasic{},
		distr.AppModuleBasic{},
		gov.NewAppModuleBasic(
			paramsclient.ProposalHandler, distr.ProposalHandler, upgradeclient.ProposalHandler,
		),
		params.AppModuleBasic{},
		crisis.AppModuleBasic{},
		slashing.AppModuleBasic{},
		ibc.AppModuleBasic{},
		upgrade.AppModuleBasic{},
		evidence.AppModuleBasic{},
		transfer.AppModuleBasic{},
	)

	// module account permissions
	maccPerms = map[string][]string{
		auth.FeeCollectorName:           nil,
		distr.ModuleName:                nil,
		mint.ModuleName:                 {supply.Minter},
		staking.BondedPoolName:          {supply.Burner, supply.Staking},
		staking.NotBondedPoolName:       {supply.Burner, supply.Staking},
		gov.ModuleName:                  {supply.Burner},
		transfer.GetModuleAccountName(): {supply.Minter, supply.Burner},
	}

	// module accounts that are allowed to receive tokens
	allowedReceivingModAcc = map[string]bool{
		distr.ModuleName: true,
	}
)

var _ App = (*SimApp)(nil)

// SimApp extends an ABCI application, but with most of its parameters exported.
// They are exported for convenience in creating helper functions, as object
// capabilities aren't needed for testing.
type SimApp struct {
	*bam.BaseApp
	cdc *codec.Codec

	invCheckPeriod uint

	// keys to access the substores
	keys  map[string]*sdk.KVStoreKey
	tkeys map[string]*sdk.TransientStoreKey

	// subspaces
	subspaces map[string]params.Subspace

	// keepers
	AccountKeeper    auth.AccountKeeper
	BankKeeper       bank.Keeper
	CapabilityKeeper *capability.Keeper
	SupplyKeeper     supply.Keeper
	StakingKeeper    staking.Keeper
	SlashingKeeper   slashing.Keeper
	MintKeeper       mint.Keeper
	DistrKeeper      distr.Keeper
	GovKeeper        gov.Keeper
	CrisisKeeper     crisis.Keeper
	UpgradeKeeper    upgrade.Keeper
	ParamsKeeper     params.Keeper
<<<<<<< HEAD
	IBCKeeper        ibc.Keeper
=======
	IBCKeeper        *ibc.Keeper // IBC Keeper must be a pointer in the app, so we can SetRouter on it correctly
>>>>>>> b5a65872
	EvidenceKeeper   evidence.Keeper
	TransferKeeper   transfer.Keeper

	// make scoped keepers public for test purposes
	ScopedIBCKeeper      capability.ScopedKeeper
	ScopedTransferKeeper capability.ScopedKeeper

	// the module manager
	mm *module.Manager

	// simulation manager
	sm *module.SimulationManager
}

// NewSimApp returns a reference to an initialized SimApp.
func NewSimApp(
	logger log.Logger, db dbm.DB, traceStore io.Writer, loadLatest bool, skipUpgradeHeights map[int64]bool,
	homePath string, invCheckPeriod uint, baseAppOptions ...func(*bam.BaseApp),
) *SimApp {

	// TODO: Remove cdc in favor of appCodec once all modules are migrated.
	cdc := codecstd.MakeCodec(ModuleBasics)
	appCodec := codecstd.NewAppCodec(cdc)

	bApp := bam.NewBaseApp(appName, logger, db, auth.DefaultTxDecoder(cdc), baseAppOptions...)
	bApp.SetCommitMultiStoreTracer(traceStore)
	bApp.SetAppVersion(version.Version)

	keys := sdk.NewKVStoreKeys(
		bam.MainStoreKey, auth.StoreKey, bank.StoreKey, staking.StoreKey,
		supply.StoreKey, mint.StoreKey, distr.StoreKey, slashing.StoreKey,
		gov.StoreKey, params.StoreKey, ibc.StoreKey, upgrade.StoreKey,
		evidence.StoreKey, transfer.StoreKey, capability.StoreKey,
	)
	tkeys := sdk.NewTransientStoreKeys(params.TStoreKey)

	app := &SimApp{
		BaseApp:        bApp,
		cdc:            cdc,
		invCheckPeriod: invCheckPeriod,
		keys:           keys,
		tkeys:          tkeys,
		subspaces:      make(map[string]params.Subspace),
	}

	// init params keeper and subspaces
	app.ParamsKeeper = params.NewKeeper(appCodec, keys[params.StoreKey], tkeys[params.TStoreKey])
	app.subspaces[auth.ModuleName] = app.ParamsKeeper.Subspace(auth.DefaultParamspace)
	app.subspaces[bank.ModuleName] = app.ParamsKeeper.Subspace(bank.DefaultParamspace)
	app.subspaces[staking.ModuleName] = app.ParamsKeeper.Subspace(staking.DefaultParamspace)
	app.subspaces[mint.ModuleName] = app.ParamsKeeper.Subspace(mint.DefaultParamspace)
	app.subspaces[distr.ModuleName] = app.ParamsKeeper.Subspace(distr.DefaultParamspace)
	app.subspaces[slashing.ModuleName] = app.ParamsKeeper.Subspace(slashing.DefaultParamspace)
	app.subspaces[gov.ModuleName] = app.ParamsKeeper.Subspace(gov.DefaultParamspace).WithKeyTable(gov.ParamKeyTable())
	app.subspaces[crisis.ModuleName] = app.ParamsKeeper.Subspace(crisis.DefaultParamspace)
	app.subspaces[evidence.ModuleName] = app.ParamsKeeper.Subspace(evidence.DefaultParamspace)

	// add capability keeper and ScopeToModule for ibc module
	app.CapabilityKeeper = capability.NewKeeper(appCodec, keys[capability.StoreKey])
	scopedIBCKeeper := app.CapabilityKeeper.ScopeToModule(ibc.ModuleName)
	scopedTransferKeeper := app.CapabilityKeeper.ScopeToModule(transfer.ModuleName)

	// add keepers
	app.AccountKeeper = auth.NewAccountKeeper(
		appCodec, keys[auth.StoreKey], app.subspaces[auth.ModuleName], auth.ProtoBaseAccount,
	)
	app.BankKeeper = bank.NewBaseKeeper(
		appCodec, keys[bank.StoreKey], app.AccountKeeper, app.subspaces[bank.ModuleName], app.BlacklistedAccAddrs(),
	)
	app.SupplyKeeper = supply.NewKeeper(
		appCodec, keys[supply.StoreKey], app.AccountKeeper, app.BankKeeper, maccPerms,
	)
	stakingKeeper := staking.NewKeeper(
		appCodec, keys[staking.StoreKey], app.BankKeeper, app.SupplyKeeper, app.subspaces[staking.ModuleName],
	)
	app.MintKeeper = mint.NewKeeper(
		appCodec, keys[mint.StoreKey], app.subspaces[mint.ModuleName], &stakingKeeper,
		app.SupplyKeeper, auth.FeeCollectorName,
	)
	app.DistrKeeper = distr.NewKeeper(
		appCodec, keys[distr.StoreKey], app.subspaces[distr.ModuleName], app.BankKeeper, &stakingKeeper,
		app.SupplyKeeper, auth.FeeCollectorName, app.ModuleAccountAddrs(),
	)
	app.SlashingKeeper = slashing.NewKeeper(
		appCodec, keys[slashing.StoreKey], &stakingKeeper, app.subspaces[slashing.ModuleName],
	)
	app.CrisisKeeper = crisis.NewKeeper(
		app.subspaces[crisis.ModuleName], invCheckPeriod, app.SupplyKeeper, auth.FeeCollectorName,
	)
	app.UpgradeKeeper = upgrade.NewKeeper(skipUpgradeHeights, keys[upgrade.StoreKey], appCodec, homePath)

<<<<<<< HEAD
	// create evidence keeper with router
	evidenceKeeper := evidence.NewKeeper(
		appCodec, keys[evidence.StoreKey], app.subspaces[evidence.ModuleName], &app.StakingKeeper, app.SlashingKeeper,
	)
	evidenceRouter := evidence.NewRouter().
		AddRoute(ibcclient.RouterKey, ibcclient.HandlerClientMisbehaviour(app.IBCKeeper.ClientKeeper))

	evidenceKeeper.SetRouter(evidenceRouter)
	app.EvidenceKeeper = *evidenceKeeper

=======
>>>>>>> b5a65872
	// register the proposal types
	govRouter := gov.NewRouter()
	govRouter.AddRoute(gov.RouterKey, gov.ProposalHandler).
		AddRoute(paramproposal.RouterKey, params.NewParamChangeProposalHandler(app.ParamsKeeper)).
		AddRoute(distr.RouterKey, distr.NewCommunityPoolSpendProposalHandler(app.DistrKeeper)).
		AddRoute(upgrade.RouterKey, upgrade.NewSoftwareUpgradeProposalHandler(app.UpgradeKeeper))
	app.GovKeeper = gov.NewKeeper(
		appCodec, keys[gov.StoreKey], app.subspaces[gov.ModuleName], app.SupplyKeeper,
		&stakingKeeper, govRouter,
	)

	// register the staking hooks
	// NOTE: stakingKeeper above is passed by reference, so that it will contain these hooks
	app.StakingKeeper = *stakingKeeper.SetHooks(
		staking.NewMultiStakingHooks(app.DistrKeeper.Hooks(), app.SlashingKeeper.Hooks()),
	)

	// Create IBC Keeper
	app.IBCKeeper = ibc.NewKeeper(
		app.cdc, keys[ibc.StoreKey], app.StakingKeeper, scopedIBCKeeper,
	)

	// Create Transfer Keepers
	app.TransferKeeper = transfer.NewKeeper(
		app.cdc, keys[transfer.StoreKey],
<<<<<<< HEAD
		app.IBCKeeper.ChannelKeeper, app.BankKeeper, app.SupplyKeeper,
=======
		app.IBCKeeper.ChannelKeeper, &app.IBCKeeper.PortKeeper,
		app.BankKeeper, app.SupplyKeeper,
>>>>>>> b5a65872
		scopedTransferKeeper,
	)
	transferModule := transfer.NewAppModule(app.TransferKeeper)

	// Create static IBC router, add transfer route, then set and seal it
	ibcRouter := port.NewRouter()
	ibcRouter.AddRoute(transfer.ModuleName, transferModule)
	app.IBCKeeper.SetRouter(ibcRouter)

<<<<<<< HEAD
=======
	// create evidence keeper with router
	evidenceKeeper := evidence.NewKeeper(
		appCodec, keys[evidence.StoreKey], app.subspaces[evidence.ModuleName], &app.StakingKeeper, app.SlashingKeeper,
	)
	evidenceRouter := evidence.NewRouter().
		AddRoute(ibcclient.RouterKey, ibcclient.HandlerClientMisbehaviour(app.IBCKeeper.ClientKeeper))

	evidenceKeeper.SetRouter(evidenceRouter)
	app.EvidenceKeeper = *evidenceKeeper

>>>>>>> b5a65872
	// NOTE: Any module instantiated in the module manager that is later modified
	// must be passed by reference here.
	app.mm = module.NewManager(
		genutil.NewAppModule(app.AccountKeeper, app.StakingKeeper, app.BaseApp.DeliverTx),
		auth.NewAppModule(app.AccountKeeper, app.SupplyKeeper),
		bank.NewAppModule(app.BankKeeper, app.AccountKeeper),
		capability.NewAppModule(*app.CapabilityKeeper),
		crisis.NewAppModule(&app.CrisisKeeper),
		supply.NewAppModule(app.SupplyKeeper, app.BankKeeper, app.AccountKeeper),
		gov.NewAppModule(app.GovKeeper, app.AccountKeeper, app.BankKeeper, app.SupplyKeeper),
		mint.NewAppModule(app.MintKeeper, app.SupplyKeeper),
		slashing.NewAppModule(app.SlashingKeeper, app.AccountKeeper, app.BankKeeper, app.StakingKeeper),
		distr.NewAppModule(app.DistrKeeper, app.AccountKeeper, app.BankKeeper, app.SupplyKeeper, app.StakingKeeper),
		staking.NewAppModule(app.StakingKeeper, app.AccountKeeper, app.BankKeeper, app.SupplyKeeper),
		upgrade.NewAppModule(app.UpgradeKeeper),
		evidence.NewAppModule(app.EvidenceKeeper),
		ibc.NewAppModule(app.IBCKeeper),
		transferModule,
	)

	// During begin block slashing happens after distr.BeginBlocker so that
	// there is nothing left over in the validator fee pool, so as to keep the
	// CanWithdrawInvariant invariant.
	app.mm.SetOrderBeginBlockers(upgrade.ModuleName, mint.ModuleName, distr.ModuleName, slashing.ModuleName, evidence.ModuleName, staking.ModuleName)
	app.mm.SetOrderEndBlockers(crisis.ModuleName, gov.ModuleName, staking.ModuleName)

	// NOTE: The genutils moodule must occur after staking so that pools are
	// properly initialized with tokens from genesis accounts.
	app.mm.SetOrderInitGenesis(
		auth.ModuleName, distr.ModuleName, staking.ModuleName, bank.ModuleName,
		slashing.ModuleName, gov.ModuleName, mint.ModuleName, supply.ModuleName,
		crisis.ModuleName, ibc.ModuleName, genutil.ModuleName, evidence.ModuleName,
<<<<<<< HEAD
=======
		transfer.ModuleName,
>>>>>>> b5a65872
	)

	app.mm.RegisterInvariants(&app.CrisisKeeper)
	app.mm.RegisterRoutes(app.Router(), app.QueryRouter())

	// create the simulation manager and define the order of the modules for deterministic simulations
	//
	// NOTE: this is not required apps that don't use the simulator for fuzz testing
	// transactions
	app.sm = module.NewSimulationManager(
		auth.NewAppModule(app.AccountKeeper, app.SupplyKeeper),
		bank.NewAppModule(app.BankKeeper, app.AccountKeeper),
		supply.NewAppModule(app.SupplyKeeper, app.BankKeeper, app.AccountKeeper),
		gov.NewAppModule(app.GovKeeper, app.AccountKeeper, app.BankKeeper, app.SupplyKeeper),
		mint.NewAppModule(app.MintKeeper, app.SupplyKeeper),
		staking.NewAppModule(app.StakingKeeper, app.AccountKeeper, app.BankKeeper, app.SupplyKeeper),
		distr.NewAppModule(app.DistrKeeper, app.AccountKeeper, app.BankKeeper, app.SupplyKeeper, app.StakingKeeper),
		slashing.NewAppModule(app.SlashingKeeper, app.AccountKeeper, app.BankKeeper, app.StakingKeeper),
		params.NewAppModule(), // NOTE: only used for simulation to generate randomized param change proposals
	)

	app.sm.RegisterStoreDecoders()

	// initialize stores
	app.MountKVStores(keys)
	app.MountTransientStores(tkeys)

	// initialize BaseApp
	app.SetInitChainer(app.InitChainer)
	app.SetBeginBlocker(app.BeginBlocker)
	app.SetAnteHandler(
		ante.NewAnteHandler(
<<<<<<< HEAD
			app.AccountKeeper, app.SupplyKeeper, app.IBCKeeper,
=======
			app.AccountKeeper, app.SupplyKeeper, *app.IBCKeeper,
>>>>>>> b5a65872
			ante.DefaultSigVerificationGasConsumer,
		),
	)
	app.SetEndBlocker(app.EndBlocker)

	if loadLatest {
		err := app.LoadLatestVersion(app.keys[bam.MainStoreKey])
		if err != nil {
			tmos.Exit(err.Error())
		}
	}

	// Initialize and seal the capability keeper so all persistent capabilities
	// are loaded in-memory and prevent any further modules from creating scoped
	// sub-keepers.
<<<<<<< HEAD
	ctx := app.BaseApp.NewContext(true, tmproto.Header{})
=======
	ctx := app.BaseApp.NewContext(true, abci.Header{})
>>>>>>> b5a65872
	app.CapabilityKeeper.InitializeAndSeal(ctx)

	app.ScopedIBCKeeper = scopedIBCKeeper
	app.ScopedTransferKeeper = scopedTransferKeeper

	return app
}

// Name returns the name of the App
func (app *SimApp) Name() string { return app.BaseApp.Name() }

// BeginBlocker application updates every begin block
func (app *SimApp) BeginBlocker(ctx sdk.Context, req abci.RequestBeginBlock) abci.ResponseBeginBlock {
	return app.mm.BeginBlock(ctx, req)
}

// EndBlocker application updates every end block
func (app *SimApp) EndBlocker(ctx sdk.Context, req abci.RequestEndBlock) abci.ResponseEndBlock {
	return app.mm.EndBlock(ctx, req)
}

// InitChainer application update at chain initialization
func (app *SimApp) InitChainer(ctx sdk.Context, req abci.RequestInitChain) abci.ResponseInitChain {
	var genesisState GenesisState
	app.cdc.MustUnmarshalJSON(req.AppStateBytes, &genesisState)
	return app.mm.InitGenesis(ctx, app.cdc, genesisState)
}

// LoadHeight loads a particular height
func (app *SimApp) LoadHeight(height int64) error {
	return app.LoadVersion(height, app.keys[bam.MainStoreKey])
}

// ModuleAccountAddrs returns all the app's module account addresses.
func (app *SimApp) ModuleAccountAddrs() map[string]bool {
	modAccAddrs := make(map[string]bool)
	for acc := range maccPerms {
		modAccAddrs[supply.NewModuleAddress(acc).String()] = true
	}

	return modAccAddrs
}

// BlacklistedAccAddrs returns all the app's module account addresses black listed for receiving tokens.
func (app *SimApp) BlacklistedAccAddrs() map[string]bool {
	blacklistedAddrs := make(map[string]bool)
	for acc := range maccPerms {
		blacklistedAddrs[supply.NewModuleAddress(acc).String()] = !allowedReceivingModAcc[acc]
	}

	return blacklistedAddrs
}

// Codec returns SimApp's codec.
//
// NOTE: This is solely to be used for testing purposes as it may be desirable
// for modules to register their own custom testing types.
func (app *SimApp) Codec() *codec.Codec {
	return app.cdc
}

// GetKey returns the KVStoreKey for the provided store key.
//
// NOTE: This is solely to be used for testing purposes.
func (app *SimApp) GetKey(storeKey string) *sdk.KVStoreKey {
	return app.keys[storeKey]
}

// GetTKey returns the TransientStoreKey for the provided store key.
//
// NOTE: This is solely to be used for testing purposes.
func (app *SimApp) GetTKey(storeKey string) *sdk.TransientStoreKey {
	return app.tkeys[storeKey]
}

// GetSubspace returns a param subspace for a given module name.
//
// NOTE: This is solely to be used for testing purposes.
func (app *SimApp) GetSubspace(moduleName string) params.Subspace {
	return app.subspaces[moduleName]
}

// SimulationManager implements the SimulationApp interface
func (app *SimApp) SimulationManager() *module.SimulationManager {
	return app.sm
}

// GetMaccPerms returns a copy of the module account permissions
func GetMaccPerms() map[string][]string {
	dupMaccPerms := make(map[string][]string)
	for k, v := range maccPerms {
		dupMaccPerms[k] = v
	}
	return dupMaccPerms
}<|MERGE_RESOLUTION|>--- conflicted
+++ resolved
@@ -121,11 +121,7 @@
 	CrisisKeeper     crisis.Keeper
 	UpgradeKeeper    upgrade.Keeper
 	ParamsKeeper     params.Keeper
-<<<<<<< HEAD
-	IBCKeeper        ibc.Keeper
-=======
 	IBCKeeper        *ibc.Keeper // IBC Keeper must be a pointer in the app, so we can SetRouter on it correctly
->>>>>>> b5a65872
 	EvidenceKeeper   evidence.Keeper
 	TransferKeeper   transfer.Keeper
 
@@ -217,19 +213,6 @@
 	)
 	app.UpgradeKeeper = upgrade.NewKeeper(skipUpgradeHeights, keys[upgrade.StoreKey], appCodec, homePath)
 
-<<<<<<< HEAD
-	// create evidence keeper with router
-	evidenceKeeper := evidence.NewKeeper(
-		appCodec, keys[evidence.StoreKey], app.subspaces[evidence.ModuleName], &app.StakingKeeper, app.SlashingKeeper,
-	)
-	evidenceRouter := evidence.NewRouter().
-		AddRoute(ibcclient.RouterKey, ibcclient.HandlerClientMisbehaviour(app.IBCKeeper.ClientKeeper))
-
-	evidenceKeeper.SetRouter(evidenceRouter)
-	app.EvidenceKeeper = *evidenceKeeper
-
-=======
->>>>>>> b5a65872
 	// register the proposal types
 	govRouter := gov.NewRouter()
 	govRouter.AddRoute(gov.RouterKey, gov.ProposalHandler).
@@ -255,12 +238,8 @@
 	// Create Transfer Keepers
 	app.TransferKeeper = transfer.NewKeeper(
 		app.cdc, keys[transfer.StoreKey],
-<<<<<<< HEAD
-		app.IBCKeeper.ChannelKeeper, app.BankKeeper, app.SupplyKeeper,
-=======
 		app.IBCKeeper.ChannelKeeper, &app.IBCKeeper.PortKeeper,
 		app.BankKeeper, app.SupplyKeeper,
->>>>>>> b5a65872
 		scopedTransferKeeper,
 	)
 	transferModule := transfer.NewAppModule(app.TransferKeeper)
@@ -270,8 +249,6 @@
 	ibcRouter.AddRoute(transfer.ModuleName, transferModule)
 	app.IBCKeeper.SetRouter(ibcRouter)
 
-<<<<<<< HEAD
-=======
 	// create evidence keeper with router
 	evidenceKeeper := evidence.NewKeeper(
 		appCodec, keys[evidence.StoreKey], app.subspaces[evidence.ModuleName], &app.StakingKeeper, app.SlashingKeeper,
@@ -282,7 +259,6 @@
 	evidenceKeeper.SetRouter(evidenceRouter)
 	app.EvidenceKeeper = *evidenceKeeper
 
->>>>>>> b5a65872
 	// NOTE: Any module instantiated in the module manager that is later modified
 	// must be passed by reference here.
 	app.mm = module.NewManager(
@@ -315,10 +291,7 @@
 		auth.ModuleName, distr.ModuleName, staking.ModuleName, bank.ModuleName,
 		slashing.ModuleName, gov.ModuleName, mint.ModuleName, supply.ModuleName,
 		crisis.ModuleName, ibc.ModuleName, genutil.ModuleName, evidence.ModuleName,
-<<<<<<< HEAD
-=======
 		transfer.ModuleName,
->>>>>>> b5a65872
 	)
 
 	app.mm.RegisterInvariants(&app.CrisisKeeper)
@@ -351,11 +324,7 @@
 	app.SetBeginBlocker(app.BeginBlocker)
 	app.SetAnteHandler(
 		ante.NewAnteHandler(
-<<<<<<< HEAD
-			app.AccountKeeper, app.SupplyKeeper, app.IBCKeeper,
-=======
 			app.AccountKeeper, app.SupplyKeeper, *app.IBCKeeper,
->>>>>>> b5a65872
 			ante.DefaultSigVerificationGasConsumer,
 		),
 	)
@@ -371,11 +340,7 @@
 	// Initialize and seal the capability keeper so all persistent capabilities
 	// are loaded in-memory and prevent any further modules from creating scoped
 	// sub-keepers.
-<<<<<<< HEAD
 	ctx := app.BaseApp.NewContext(true, tmproto.Header{})
-=======
-	ctx := app.BaseApp.NewContext(true, abci.Header{})
->>>>>>> b5a65872
 	app.CapabilityKeeper.InitializeAndSeal(ctx)
 
 	app.ScopedIBCKeeper = scopedIBCKeeper

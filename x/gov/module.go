package gov

// DONTCOVER

import (
	"encoding/json"
	"fmt"
	"math/rand"

	"github.com/gorilla/mux"
	"github.com/spf13/cobra"

	abci "github.com/tendermint/tendermint/abci/types"

	"github.com/cosmos/cosmos-sdk/client/context"
	"github.com/cosmos/cosmos-sdk/codec"
	sdk "github.com/cosmos/cosmos-sdk/types"
	"github.com/cosmos/cosmos-sdk/types/module"
	simtypes "github.com/cosmos/cosmos-sdk/types/simulation"
	"github.com/cosmos/cosmos-sdk/x/gov/client"
	"github.com/cosmos/cosmos-sdk/x/gov/client/cli"
	"github.com/cosmos/cosmos-sdk/x/gov/client/rest"
	"github.com/cosmos/cosmos-sdk/x/gov/simulation"
	"github.com/cosmos/cosmos-sdk/x/gov/types"
)

var (
	_ module.AppModule           = AppModule{}
	_ module.AppModuleBasic      = AppModuleBasic{}
	_ module.AppModuleSimulation = AppModule{}
)

// AppModuleBasic defines the basic application module used by the gov module.
type AppModuleBasic struct {
	proposalHandlers []client.ProposalHandler // proposal handlers which live in governance cli and rest
}

// NewAppModuleBasic creates a new AppModuleBasic object
func NewAppModuleBasic(proposalHandlers ...client.ProposalHandler) AppModuleBasic {
	return AppModuleBasic{
		proposalHandlers: proposalHandlers,
	}
}

// Name returns the gov module's name.
func (AppModuleBasic) Name() string {
	return types.ModuleName
}

// RegisterCodec registers the gov module's types for the given codec.
func (AppModuleBasic) RegisterCodec(cdc *codec.Codec) {
	RegisterCodec(cdc)
}

// DefaultGenesis returns default genesis state as raw bytes for the gov
// module.
func (AppModuleBasic) DefaultGenesis(cdc codec.JSONMarshaler) json.RawMessage {
	return cdc.MustMarshalJSON(DefaultGenesisState())
}

// ValidateGenesis performs genesis state validation for the gov module.
func (AppModuleBasic) ValidateGenesis(cdc codec.JSONMarshaler, bz json.RawMessage) error {
	var data GenesisState
	if err := cdc.UnmarshalJSON(bz, &data); err != nil {
		return fmt.Errorf("failed to unmarshal %s genesis state: %w", types.ModuleName, err)
	}

	return ValidateGenesis(data)
}

// RegisterRESTRoutes registers the REST routes for the gov module.
func (a AppModuleBasic) RegisterRESTRoutes(ctx context.CLIContext, rtr *mux.Router) {
	proposalRESTHandlers := make([]rest.ProposalRESTHandler, 0, len(a.proposalHandlers))
	for _, proposalHandler := range a.proposalHandlers {
		proposalRESTHandlers = append(proposalRESTHandlers, proposalHandler.RESTHandler(ctx))
	}

	rest.RegisterRoutes(ctx, rtr, proposalRESTHandlers)
}

// GetTxCmd returns the root tx command for the gov module.
func (a AppModuleBasic) GetTxCmd(cdc *codec.Codec) *cobra.Command {

	proposalCLIHandlers := make([]*cobra.Command, 0, len(a.proposalHandlers))
	for _, proposalHandler := range a.proposalHandlers {
		proposalCLIHandlers = append(proposalCLIHandlers, proposalHandler.CLIHandler(cdc))
	}

	return cli.GetTxCmd(StoreKey, cdc, proposalCLIHandlers)
}

// GetQueryCmd returns the root query command for the gov module.
func (AppModuleBasic) GetQueryCmd(cdc *codec.Codec) *cobra.Command {
	return cli.GetQueryCmd(StoreKey, cdc)
}

//____________________________________________________________________________

// AppModule implements an application module for the gov module.
type AppModule struct {
	AppModuleBasic

	keeper        Keeper
	accountKeeper types.AccountKeeper
	bankKeeper    types.BankKeeper
<<<<<<< HEAD
	supplyKeeper  types.SupplyKeeper

	newMsgFn func() MsgSubmitProposalI
=======
>>>>>>> fea23155
}

// NewAppModule creates a new AppModule object
func NewAppModule(keeper Keeper, ak types.AccountKeeper, bk types.BankKeeper) AppModule {
	return AppModule{
		AppModuleBasic: AppModuleBasic{},
		keeper:         keeper,
		accountKeeper:  ak,
		bankKeeper:     bk,
	}
}

// Name returns the gov module's name.
func (AppModule) Name() string {
	return ModuleName
}

// RegisterInvariants registers module invariants
func (am AppModule) RegisterInvariants(ir sdk.InvariantRegistry) {
	RegisterInvariants(ir, am.keeper, am.bankKeeper)
}

// Route returns the message routing key for the gov module.
func (AppModule) Route() string {
	return RouterKey
}

// NewHandler returns an sdk.Handler for the gov module.
func (am AppModule) NewHandler() sdk.Handler {
	return NewHandler(am.keeper)
}

// QuerierRoute returns the gov module's querier route name.
func (AppModule) QuerierRoute() string {
	return QuerierRoute
}

// NewQuerierHandler returns no sdk.Querier.
func (am AppModule) NewQuerierHandler() sdk.Querier {
	return NewQuerier(am.keeper)
}

// InitGenesis performs genesis initialization for the gov module. It returns
// no validator updates.
func (am AppModule) InitGenesis(ctx sdk.Context, cdc codec.JSONMarshaler, data json.RawMessage) []abci.ValidatorUpdate {
	var genesisState GenesisState
	cdc.MustUnmarshalJSON(data, &genesisState)
	InitGenesis(ctx, am.accountKeeper, am.bankKeeper, am.keeper, genesisState)
	return []abci.ValidatorUpdate{}
}

// ExportGenesis returns the exported genesis state as raw bytes for the gov
// module.
func (am AppModule) ExportGenesis(ctx sdk.Context, cdc codec.JSONMarshaler) json.RawMessage {
	gs := ExportGenesis(ctx, am.keeper)
	return cdc.MustMarshalJSON(gs)
}

// BeginBlock performs a no-op.
func (AppModule) BeginBlock(_ sdk.Context, _ abci.RequestBeginBlock) {}

// EndBlock returns the end blocker for the gov module. It returns no validator
// updates.
func (am AppModule) EndBlock(ctx sdk.Context, _ abci.RequestEndBlock) []abci.ValidatorUpdate {
	EndBlocker(ctx, am.keeper)
	return []abci.ValidatorUpdate{}
}

//____________________________________________________________________________

// AppModuleSimulation functions

// GenerateGenesisState creates a randomized GenState of the gov module.
func (AppModule) GenerateGenesisState(simState *module.SimulationState) {
	simulation.RandomizedGenState(simState)
}

// ProposalContents returns all the gov content functions used to
// simulate governance proposals.
func (AppModule) ProposalContents(simState module.SimulationState) []simtypes.WeightedProposalContent {
	return simulation.ProposalContents()
}

// RandomizedParams creates randomized gov param changes for the simulator.
func (AppModule) RandomizedParams(r *rand.Rand) []simtypes.ParamChange {
	return simulation.ParamChanges(r)
}

// RegisterStoreDecoder registers a decoder for gov module's types
func (AppModule) RegisterStoreDecoder(sdr sdk.StoreDecoderRegistry) {
	sdr[StoreKey] = simulation.DecodeStore
}

// WeightedOperations returns the all the gov module operations with their respective weights.
func (am AppModule) WeightedOperations(simState module.SimulationState) []simtypes.WeightedOperation {
	return simulation.WeightedOperations(
		simState.AppParams, simState.Cdc,
		am.accountKeeper, am.bankKeeper, am.keeper, simState.Contents,
	)
}

var _ module.InterfaceModule = AppModule{}

func (am AppModule) GetSigningProxy(msg module.ProtoMsg) (module.ProtoMsg, error) {
	switch msg := msg.(type) {
	case MsgSubmitProposalI:
		res := &types.MsgSubmitAnyProposal{
			MsgSubmitProposalBase: &MsgSubmitProposalBase{
				InitialDeposit: msg.GetInitialDeposit(),
				Proposer:       msg.GetProposer(),
			},
		}
		err := res.SetContent(msg.GetContent())
		if err != nil {
			return nil, err
		}
		return res, nil
	default:
		return msg, nil
	}
}

func (am AppModule) GetEncodingProxy(msg module.ProtoMsg) (module.ProtoMsg, error) {
	switch msg := msg.(type) {
	case MsgSubmitProposalI:
		enc := am.newMsgFn()
		err := enc.SetContent(msg.GetContent())
		if err != nil {
			return nil, err
		}
		enc.SetInitialDeposit(msg.GetInitialDeposit())
		enc.SetProposer(msg.GetProposer())
		proto, ok := enc.(module.ProtoMsg)
		if !ok {
			return nil, fmt.Errorf("can't proto encode msg")
		}
		return proto, nil
	default:
		return msg, nil
	}
}<|MERGE_RESOLUTION|>--- conflicted
+++ resolved
@@ -103,12 +103,8 @@
 	keeper        Keeper
 	accountKeeper types.AccountKeeper
 	bankKeeper    types.BankKeeper
-<<<<<<< HEAD
-	supplyKeeper  types.SupplyKeeper
 
 	newMsgFn func() MsgSubmitProposalI
-=======
->>>>>>> fea23155
 }
 
 // NewAppModule creates a new AppModule object

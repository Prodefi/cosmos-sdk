package simulation_test

import (
	"fmt"
	"github.com/cosmos/cosmos-sdk/codec/legacy_global"
	"testing"
	"time"

	"github.com/stretchr/testify/require"

	"github.com/tendermint/tendermint/crypto/ed25519"
	tmkv "github.com/tendermint/tendermint/libs/kv"

	"github.com/cosmos/cosmos-sdk/codec"
	cryptocodec "github.com/cosmos/cosmos-sdk/crypto/codec"
	"github.com/cosmos/cosmos-sdk/simapp"
	sdk "github.com/cosmos/cosmos-sdk/types"
	"github.com/cosmos/cosmos-sdk/x/staking/simulation"
	"github.com/cosmos/cosmos-sdk/x/staking/types"
)

var (
	delPk1   = ed25519.GenPrivKey().PubKey()
	delAddr1 = sdk.AccAddress(delPk1.Address())
	valAddr1 = sdk.ValAddress(delPk1.Address())
)

func makeTestCodec() (cdc *codec.Codec) {
	cdc = codec.New()
	sdk.RegisterCodec(cdc)
<<<<<<< HEAD
	legacy_global.RegisterCrypto(cdc)
=======
	cryptocodec.RegisterCrypto(cdc)
>>>>>>> 65ea3053
	types.RegisterCodec(cdc)
	return
}

func TestDecodeStore(t *testing.T) {
	cdc, _, _ := simapp.MakeCodecs()
	dec := simulation.NewDecodeStore(cdc)

	bondTime := time.Now().UTC()

	val := types.NewValidator(valAddr1, delPk1, types.NewDescription("test", "test", "test", "test", "test"))
	del := types.NewDelegation(delAddr1, valAddr1, sdk.OneDec())
	ubd := types.NewUnbondingDelegation(delAddr1, valAddr1, 15, bondTime, sdk.OneInt())
	red := types.NewRedelegation(delAddr1, valAddr1, valAddr1, 12, bondTime, sdk.OneInt(), sdk.OneDec())

	kvPairs := tmkv.Pairs{
		tmkv.Pair{Key: types.LastTotalPowerKey, Value: cdc.MustMarshalBinaryBare(&sdk.IntProto{Int: sdk.OneInt()})},
		tmkv.Pair{Key: types.GetValidatorKey(valAddr1), Value: cdc.MustMarshalBinaryBare(&val)},
		tmkv.Pair{Key: types.LastValidatorPowerKey, Value: valAddr1.Bytes()},
		tmkv.Pair{Key: types.GetDelegationKey(delAddr1, valAddr1), Value: cdc.MustMarshalBinaryBare(&del)},
		tmkv.Pair{Key: types.GetUBDKey(delAddr1, valAddr1), Value: cdc.MustMarshalBinaryBare(&ubd)},
		tmkv.Pair{Key: types.GetREDKey(delAddr1, valAddr1, valAddr1), Value: cdc.MustMarshalBinaryBare(&red)},
		tmkv.Pair{Key: []byte{0x99}, Value: []byte{0x99}},
	}

	tests := []struct {
		name        string
		expectedLog string
	}{
		{"LastTotalPower", fmt.Sprintf("%v\n%v", sdk.OneInt(), sdk.OneInt())},
		{"Validator", fmt.Sprintf("%v\n%v", val, val)},
		{"LastValidatorPower/ValidatorsByConsAddr/ValidatorsByPowerIndex", fmt.Sprintf("%v\n%v", valAddr1, valAddr1)},
		{"Delegation", fmt.Sprintf("%v\n%v", del, del)},
		{"UnbondingDelegation", fmt.Sprintf("%v\n%v", ubd, ubd)},
		{"Redelegation", fmt.Sprintf("%v\n%v", red, red)},
		{"other", ""},
	}
	for i, tt := range tests {
		i, tt := i, tt
		t.Run(tt.name, func(t *testing.T) {
			switch i {
			case len(tests) - 1:
				require.Panics(t, func() { dec(kvPairs[i], kvPairs[i]) }, tt.name)
			default:
				require.Equal(t, tt.expectedLog, dec(kvPairs[i], kvPairs[i]), tt.name)
			}
		})
	}
}<|MERGE_RESOLUTION|>--- conflicted
+++ resolved
@@ -28,11 +28,7 @@
 func makeTestCodec() (cdc *codec.Codec) {
 	cdc = codec.New()
 	sdk.RegisterCodec(cdc)
-<<<<<<< HEAD
-	legacy_global.RegisterCrypto(cdc)
-=======
 	cryptocodec.RegisterCrypto(cdc)
->>>>>>> 65ea3053
 	types.RegisterCodec(cdc)
 	return
 }

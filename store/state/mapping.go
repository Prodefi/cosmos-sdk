--- conflicted
+++ resolved
@@ -12,14 +12,7 @@
 	}
 }
 
-<<<<<<< HEAD
-func (m Mapping) store(ctx Context) KVStore {
-	return m.base.Store(ctx)
-}
-
-=======
 // Value() returns the Value corresponding to the provided key
->>>>>>> 600445aa
 func (m Mapping) Value(key []byte) Value {
 	return NewValue(m.base, key)
 }

--- conflicted
+++ resolved
@@ -166,11 +166,6 @@
 		for _, storeInfo := range cInfo.StoreInfos {
 			infos[storeInfo.Name] = storeInfo
 		}
-<<<<<<< HEAD
-
-		lastCommitID = cInfo.CommitID()
-=======
->>>>>>> 6f2a9dd8
 	}
 
 	// load each Store (note this doesn't panic on unmounted keys now)

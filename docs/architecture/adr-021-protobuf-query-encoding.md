--- conflicted
+++ resolved
@@ -60,7 +60,7 @@
 
 import "google/protobuf/any.proto";
 
-service QueryService {
+service Query {
   rpc GetProposal(GetProposalParams) returns (AnyProposal) { }
 }
 
@@ -73,11 +73,11 @@
 ### Custom Query Implementation
 
 In order to implement the query service, we can reuse the existing [gogo protobuf](https://github.com/gogo/protobuf)
-grpc plugin, which for a service named `QueryService` generates an interface named
-`QueryServiceServer` as below:
-
-```go
-type QueryServiceServer interface {
+grpc plugin, which for a service named `Query` generates an interface named
+`QueryServer` as below:
+
+```go
+type QueryServer interface {
 	QueryBalance(context.Context, *QueryBalanceParams) (*types.Coin, error)
 	QueryAllBalances(context.Context, *QueryAllBalancesParams) (*QueryAllBalancesResponse, error)
 }
@@ -109,13 +109,13 @@
 ### Custom Query Registration and Routing
 
 Query server implementations as above would be registered with `AppModule`s using
-a new method `RegisterQueryService(grpc.Server)` which could be implemented simply
+a new method `RegisterQueryServer(grpc.Server)` which could be implemented simply
 as below:
 
 ```go
 // x/bank/module.go
-func (am AppModule) RegisterQueryService(server grpc.Server) {
-	types.RegisterQueryService(server, keeper.Querier{am.keeper})
+func (am AppModule) RegisterQueryServer(server grpc.Server) {
+	types.RegisterQueryServer(server, keeper.Querier{am.keeper})
 }
 ```
 
@@ -164,7 +164,7 @@
 ```proto
 // x/bank/types/types.proto
 
-service QueryService {
+service Query {
   rpc QueryBalance(QueryBalanceParams) returns (cosmos_sdk.v1.Coin) {
     option (google.api.http) = {
       get: "/x/bank/v1/balance/{address}/{denom}"
@@ -196,7 +196,7 @@
 ### Client Usage
 
 The gogo protobuf grpc plugin generates client interfaces in addition to server
-interfaces. For the `QueryService` service defined above we would get a `QueryServiceClient`
+interfaces. For the `Query` service defined above we would get a `QueryClient`
 interface like:
 
 ```go
@@ -217,13 +217,8 @@
 Clients (such as CLI methods) will then be able to call query methods like this:
 
 ```go
-<<<<<<< HEAD
-cliCtx := context.NewCLIContext()
-queryClient := types.NewQueryServiceClient(cliCtx.QueryConn())
-=======
 clientCtx := client.NewContext()
 queryClient := types.NewQueryClient(clientCtx.QueryConn())
->>>>>>> 1f5626b8
 params := &types.QueryBalanceParams{addr, denom}
 result, err := queryClient.QueryBalance(gocontext.Background(), params)
 ```
@@ -231,11 +226,11 @@
 ### Testing
 
 Tests would be able to create a query client directly from keeper and `sdk.Context`
-references using a `QueryServiceTestHelper` as below:
-
-```go
-queryHelper := baseapp.NewQueryServiceTestHelper(ctx)
-types.RegisterQueryService(queryHelper, keeper.Querier{app.BankKeeper})
+references using a `QueryServerTestHelper` as below:
+
+```go
+queryHelper := baseapp.NewQueryServerTestHelper(ctx)
+types.RegisterQueryServer(queryHelper, keeper.Querier{app.BankKeeper})
 queryClient := types.NewQueryClient(queryHelper)
 ```
 

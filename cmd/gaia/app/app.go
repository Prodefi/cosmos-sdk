package app

import (
	"encoding/json"
	"fmt"
	"io"
	"os"
	"sort"

	abci "github.com/tendermint/tendermint/abci/types"
	cmn "github.com/tendermint/tendermint/libs/common"
	dbm "github.com/tendermint/tendermint/libs/db"
	"github.com/tendermint/tendermint/libs/log"

	bam "github.com/cosmos/cosmos-sdk/baseapp"
	"github.com/cosmos/cosmos-sdk/codec"
	sdk "github.com/cosmos/cosmos-sdk/types"
	"github.com/cosmos/cosmos-sdk/x/auth"
	"github.com/cosmos/cosmos-sdk/x/bank"
	"github.com/cosmos/cosmos-sdk/x/crisis"
	distr "github.com/cosmos/cosmos-sdk/x/distribution"
	"github.com/cosmos/cosmos-sdk/x/gov"
	"github.com/cosmos/cosmos-sdk/x/mint"
	"github.com/cosmos/cosmos-sdk/x/params"
	"github.com/cosmos/cosmos-sdk/x/slashing"
	"github.com/cosmos/cosmos-sdk/x/staking"
)

const (
	appName = "GaiaApp"
)

// default home directories for expected binaries
var (
	DefaultCLIHome  = os.ExpandEnv("$HOME/.gaiacli")
	DefaultNodeHome = os.ExpandEnv("$HOME/.gaiad")
)

// Extended ABCI application
type GaiaApp struct {
	*bam.BaseApp
	cdc *codec.Codec

	assertInvariantsBlockly bool

	// keys to access the substores
	keyMain          *sdk.KVStoreKey
	keyAccount       *sdk.KVStoreKey
	keyStaking       *sdk.KVStoreKey
	tkeyStaking      *sdk.TransientStoreKey
	keySlashing      *sdk.KVStoreKey
	keyMint          *sdk.KVStoreKey
	keyDistr         *sdk.KVStoreKey
	tkeyDistr        *sdk.TransientStoreKey
	keyGov           *sdk.KVStoreKey
	keyFeeCollection *sdk.KVStoreKey
	keyParams        *sdk.KVStoreKey
	tkeyParams       *sdk.TransientStoreKey

	// keepers
	accountKeeper       auth.AccountKeeper
	feeCollectionKeeper auth.FeeCollectionKeeper
	bankKeeper          bank.Keeper
	stakingKeeper       staking.Keeper
	slashingKeeper      slashing.Keeper
	mintKeeper          mint.Keeper
	distrKeeper         distr.Keeper
	govKeeper           gov.Keeper
	crisisKeeper        crisis.Keeper
	paramsKeeper        params.Keeper
}

// NewGaiaApp returns a reference to an initialized GaiaApp.
func NewGaiaApp(logger log.Logger, db dbm.DB, traceStore io.Writer, loadLatest, assertInvariantsBlockly bool,
	baseAppOptions ...func(*bam.BaseApp)) *GaiaApp {

	cdc := MakeCodec()

	bApp := bam.NewBaseApp(appName, logger, db, auth.DefaultTxDecoder(cdc), baseAppOptions...)
	bApp.SetCommitMultiStoreTracer(traceStore)

	var app = &GaiaApp{
		BaseApp:          bApp,
		cdc:              cdc,
		keyMain:          sdk.NewKVStoreKey(bam.MainStoreKey),
		keyAccount:       sdk.NewKVStoreKey(auth.StoreKey),
		keyStaking:       sdk.NewKVStoreKey(staking.StoreKey),
		tkeyStaking:      sdk.NewTransientStoreKey(staking.TStoreKey),
		keyMint:          sdk.NewKVStoreKey(mint.StoreKey),
		keyDistr:         sdk.NewKVStoreKey(distr.StoreKey),
		tkeyDistr:        sdk.NewTransientStoreKey(distr.TStoreKey),
		keySlashing:      sdk.NewKVStoreKey(slashing.StoreKey),
		keyGov:           sdk.NewKVStoreKey(gov.StoreKey),
		keyFeeCollection: sdk.NewKVStoreKey(auth.FeeStoreKey),
		keyParams:        sdk.NewKVStoreKey(params.StoreKey),
		tkeyParams:       sdk.NewTransientStoreKey(params.TStoreKey),
	}

	// add keepers
	app.paramsKeeper = params.NewKeeper(
		app.cdc,
		app.keyParams,
		app.tkeyParams,
	)
	app.accountKeeper = auth.NewAccountKeeper(
		app.cdc,
		app.keyAccount,
		app.paramsKeeper.Subspace(auth.DefaultParamspace),
		auth.ProtoBaseAccount,
	)
	app.bankKeeper = bank.NewBaseKeeper(
		app.accountKeeper,
		app.paramsKeeper.Subspace(bank.DefaultParamspace),
		bank.DefaultCodespace,
	)
	app.feeCollectionKeeper = auth.NewFeeCollectionKeeper(
		app.cdc,
		app.keyFeeCollection,
	)
	stakingKeeper := staking.NewKeeper(
		app.cdc,
		app.keyStaking, app.tkeyStaking,
		app.bankKeeper, app.paramsKeeper.Subspace(staking.DefaultParamspace),
		staking.DefaultCodespace,
	)
	app.mintKeeper = mint.NewKeeper(app.cdc, app.keyMint,
		app.paramsKeeper.Subspace(mint.DefaultParamspace),
		&stakingKeeper, app.feeCollectionKeeper,
	)
	app.distrKeeper = distr.NewKeeper(
		app.cdc,
		app.keyDistr,
		app.paramsKeeper.Subspace(distr.DefaultParamspace),
		app.bankKeeper, &stakingKeeper, app.feeCollectionKeeper,
		distr.DefaultCodespace,
	)
	app.slashingKeeper = slashing.NewKeeper(
		app.cdc,
		app.keySlashing,
		&stakingKeeper, app.paramsKeeper.Subspace(slashing.DefaultParamspace),
		slashing.DefaultCodespace,
	)
	app.govKeeper = gov.NewKeeper(
		app.cdc,
		app.keyGov,
		app.paramsKeeper, app.paramsKeeper.Subspace(gov.DefaultParamspace), app.bankKeeper, &stakingKeeper,
		gov.DefaultCodespace,
	)
	app.crisisKeeper = crisis.NewKeeper(
		app.paramsKeeper.Subspace(crisis.DefaultParamspace),
		app.distrKeeper,
		app.bankKeeper,
		app.feeCollectionKeeper,
	)

	// register the staking hooks
	// NOTE: The stakingKeeper above is passed by reference, so that it can be
	// modified like below:
	app.stakingKeeper = *stakingKeeper.SetHooks(
		NewStakingHooks(app.distrKeeper.Hooks(), app.slashingKeeper.Hooks()),
	)

	// register the crisis routes
	bank.RegisterInvariants(&app.crisisKeeper, app.accountKeeper)
	distr.RegisterInvariants(&app.crisisKeeper, app.distrKeeper, app.stakingKeeper)
	staking.RegisterInvariants(&app.crisisKeeper, app.stakingKeeper, app.feeCollectionKeeper, app.distrKeeper, app.accountKeeper)

	// register message routes
	app.Router().
		AddRoute(bank.RouterKey, bank.NewHandler(app.bankKeeper)).
		AddRoute(staking.RouterKey, staking.NewHandler(app.stakingKeeper)).
		AddRoute(distr.RouterKey, distr.NewHandler(app.distrKeeper)).
		AddRoute(slashing.RouterKey, slashing.NewHandler(app.slashingKeeper)).
		AddRoute(gov.RouterKey, gov.NewHandler(app.govKeeper)).
		AddRoute(crisis.RouterKey, crisis.NewHandler(app.crisisKeeper))

	app.QueryRouter().
		AddRoute(auth.QuerierRoute, auth.NewQuerier(app.accountKeeper)).
		AddRoute(distr.QuerierRoute, distr.NewQuerier(app.distrKeeper)).
		AddRoute(gov.QuerierRoute, gov.NewQuerier(app.govKeeper)).
		AddRoute(slashing.QuerierRoute, slashing.NewQuerier(app.slashingKeeper, app.cdc)).
		AddRoute(staking.QuerierRoute, staking.NewQuerier(app.stakingKeeper, app.cdc)).
		AddRoute(mint.QuerierRoute, mint.NewQuerier(app.mintKeeper))

	// initialize BaseApp
	app.MountStores(app.keyMain, app.keyAccount, app.keyStaking, app.keyMint,
		app.keyDistr, app.keySlashing, app.keyGov, app.keyFeeCollection,
		app.keyParams, app.tkeyParams, app.tkeyStaking, app.tkeyDistr,
	)
	app.SetInitChainer(app.initChainer)
	app.SetBeginBlocker(app.BeginBlocker)
	app.SetAnteHandler(auth.NewAnteHandler(app.accountKeeper, app.feeCollectionKeeper))
	app.SetEndBlocker(app.EndBlocker)

	if loadLatest {
		err := app.LoadLatestVersion(app.keyMain)
		if err != nil {
			cmn.Exit(err.Error())
		}
	}

	return app
}

// custom tx codec
func MakeCodec() *codec.Codec {
	var cdc = codec.New()
	bank.RegisterCodec(cdc)
	staking.RegisterCodec(cdc)
	distr.RegisterCodec(cdc)
	slashing.RegisterCodec(cdc)
	gov.RegisterCodec(cdc)
	auth.RegisterCodec(cdc)
	crisis.RegisterCodec(cdc)
	sdk.RegisterCodec(cdc)
	codec.RegisterCrypto(cdc)
	return cdc
}

// application updates every end block
func (app *GaiaApp) BeginBlocker(ctx sdk.Context, req abci.RequestBeginBlock) abci.ResponseBeginBlock {
	// mint new tokens for the previous block
	mint.BeginBlocker(ctx, app.mintKeeper)

	// distribute rewards for the previous block
	distr.BeginBlocker(ctx, req, app.distrKeeper)

	// slash anyone who double signed.
	// NOTE: This should happen after distr.BeginBlocker so that
	// there is nothing left over in the validator fee pool,
	// so as to keep the CanWithdrawInvariant invariant.
	// TODO: This should really happen at EndBlocker.
	tags := slashing.BeginBlocker(ctx, req, app.slashingKeeper)

	return abci.ResponseBeginBlock{
		Tags: tags.ToKVPairs(),
	}
}

// application updates every end block
// nolint: unparam
<<<<<<< HEAD
func (app *GaiaApp) EndBlocker(ctx sdk.Context, req abci.RequestEndBlock) (abci.ResponseEndBlock, error) {
	tags, err := gov.EndBlocker(ctx, app.govKeeper)
	if err != nil {
		return abci.ResponseEndBlock{}, err
	}
	validatorUpdates, stakingTags, err := staking.EndBlocker(ctx, app.stakingKeeper)
	if err != nil {
		return abci.ResponseEndBlock{}, err
	}
	tags = append(tags, stakingTags...)
=======
func (app *GaiaApp) EndBlocker(ctx sdk.Context, req abci.RequestEndBlock) abci.ResponseEndBlock {
	tags := gov.EndBlocker(ctx, app.govKeeper)
	validatorUpdates, endBlockerTags := staking.EndBlocker(ctx, app.stakingKeeper)
	tags = append(tags, endBlockerTags...)
>>>>>>> 9e7440a9

	if app.assertInvariantsBlockly {
		app.assertRuntimeInvariants()
	}

	return abci.ResponseEndBlock{
		ValidatorUpdates: validatorUpdates,
		Tags:             tags,
	}
}

// initialize store from a genesis state
func (app *GaiaApp) initFromGenesisState(ctx sdk.Context, genesisState GenesisState) []abci.ValidatorUpdate {
	genesisState.Sanitize()

	// load the accounts
	for _, gacc := range genesisState.Accounts {
		acc := gacc.ToAccount()
		acc = app.accountKeeper.NewAccount(ctx, acc) // set account number
		app.accountKeeper.SetAccount(ctx, acc)
	}

	// initialize distribution (must happen before staking)
	distr.InitGenesis(ctx, app.distrKeeper, genesisState.DistrData)

	// load the initial staking information
	validators, err := staking.InitGenesis(ctx, app.stakingKeeper, genesisState.StakingData)
	if err != nil {
		panic(err) // TODO find a way to do this w/o panics
	}

	// initialize module-specific stores
	auth.InitGenesis(ctx, app.accountKeeper, app.feeCollectionKeeper, genesisState.AuthData)
	bank.InitGenesis(ctx, app.bankKeeper, genesisState.BankData)
	slashing.InitGenesis(ctx, app.slashingKeeper, genesisState.SlashingData, genesisState.StakingData.Validators.ToSDKValidators())
	gov.InitGenesis(ctx, app.govKeeper, genesisState.GovData)
	crisis.InitGenesis(ctx, app.crisisKeeper, genesisState.CrisisData)
	mint.InitGenesis(ctx, app.mintKeeper, genesisState.MintData)

	// validate genesis state
	if err := GaiaValidateGenesisState(genesisState); err != nil {
		panic(err) // TODO find a way to do this w/o panics
	}

	if len(genesisState.GenTxs) > 0 {
		validators = app.deliverGenTxs(ctx, genesisState.GenTxs)
	}
	return validators
}

func (app *GaiaApp) deliverGenTxs(ctx sdk.Context, genTxs []json.RawMessage) []abci.ValidatorUpdate {
	for _, genTx := range genTxs {
		var tx auth.StdTx
		app.cdc.MustUnmarshalJSON(genTx, &tx)
		bz := app.cdc.MustMarshalBinaryLengthPrefixed(tx)
		res := app.BaseApp.DeliverTx(bz)
		if !res.IsOK() {
			panic(res.Log)
		}
	}
	return app.stakingKeeper.ApplyAndReturnValidatorSetUpdates(ctx)
}

// custom logic for gaia initialization
func (app *GaiaApp) initChainer(ctx sdk.Context, req abci.RequestInitChain) abci.ResponseInitChain {

	var genesisState GenesisState
	app.cdc.MustUnmarshalJSON(req.AppStateBytes, &genesisState)
	validators := app.initFromGenesisState(ctx, genesisState)

	// sanity check
	if len(req.Validators) > 0 {
		if len(req.Validators) != len(validators) {
			panic(fmt.Errorf(
				"len(RequestInitChain.Validators) != len(validators) (%d != %d)",
				len(req.Validators), len(validators)))
		}
		sort.Sort(abci.ValidatorUpdates(req.Validators))
		sort.Sort(abci.ValidatorUpdates(validators))
		for i, val := range validators {
			if !val.Equal(req.Validators[i]) {
				panic(fmt.Errorf("validators[%d] != req.Validators[%d] ", i, i))
			}
		}
	}

	// assert runtime invariants
	app.assertRuntimeInvariants()

	return abci.ResponseInitChain{
		Validators: validators,
	}
}

// load a particular height
func (app *GaiaApp) LoadHeight(height int64) error {
	return app.LoadVersion(height, app.keyMain)
}<|MERGE_RESOLUTION|>--- conflicted
+++ resolved
@@ -239,23 +239,10 @@
 
 // application updates every end block
 // nolint: unparam
-<<<<<<< HEAD
-func (app *GaiaApp) EndBlocker(ctx sdk.Context, req abci.RequestEndBlock) (abci.ResponseEndBlock, error) {
-	tags, err := gov.EndBlocker(ctx, app.govKeeper)
-	if err != nil {
-		return abci.ResponseEndBlock{}, err
-	}
-	validatorUpdates, stakingTags, err := staking.EndBlocker(ctx, app.stakingKeeper)
-	if err != nil {
-		return abci.ResponseEndBlock{}, err
-	}
-	tags = append(tags, stakingTags...)
-=======
 func (app *GaiaApp) EndBlocker(ctx sdk.Context, req abci.RequestEndBlock) abci.ResponseEndBlock {
 	tags := gov.EndBlocker(ctx, app.govKeeper)
-	validatorUpdates, endBlockerTags := staking.EndBlocker(ctx, app.stakingKeeper)
-	tags = append(tags, endBlockerTags...)
->>>>>>> 9e7440a9
+	validatorUpdates, stakingTags := staking.EndBlocker(ctx, app.stakingKeeper)
+	tags = append(tags, stakingTags...)
 
 	if app.assertInvariantsBlockly {
 		app.assertRuntimeInvariants()

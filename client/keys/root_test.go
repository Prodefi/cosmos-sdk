--- conflicted
+++ resolved
@@ -15,14 +15,10 @@
 	assert.NotNil(t, rootCommands)
 
 	// Commands are registered
-<<<<<<< HEAD
 	assert.Equal(t, 12, len(rootCommands.Commands()))
-=======
-	assert.Equal(t, 11, len(rootCommands.Commands()))
 }
 
 func TestMain(m *testing.M) {
 	viper.Set(flags.FlagKeyringBackend, flags.KeyringBackendTest)
 	os.Exit(m.Run())
->>>>>>> d7b0f4b9
 }
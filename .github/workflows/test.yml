<<<<<<< HEAD
name: Unit Tests
=======
name: Uint-Tests / Code Coverage
#  Uint-Tests / Code Coverage workflow runs unit tests and uploads a code coverage report
#  This workflow is run on pushes to master & every Pull Requests where a .go, .mod, .sum have been changed
>>>>>>> 21a9cb9b
on:
  pull_request:
  push:
    branches:
      - master
jobs:
  cleanup-runs:
    runs-on: ubuntu-latest
    steps:
      - uses: rokroskar/workflow-run-cleanup-action@master
        env:
          GITHUB_TOKEN: "${{ secrets.GITHUB_TOKEN }}"
    if: "!startsWith(github.ref, 'refs/tags/') && github.ref != 'refs/heads/master'"

  protobuf:
    runs-on: ubuntu-latest
    steps:
      - uses: actions/setup-go@v2-beta
      - uses: actions/checkout@v2
      - uses: technote-space/get-diff-action@v1
        id: git_diff
        with:
          SUFFIX_FILTER: |
            .go
            .mod
            .sum
      - name: build
        run: |
          make build
        if: "env.GIT_DIFF != ''"
      - name: test & coverage report creation
        run: |
          go test ./... -mod=readonly -timeout 12m -race -coverprofile=coverage.txt -covermode=atomic -tags='ledger test_ledger_mock'
        if: "env.GIT_DIFF != ''"
      - name: filter out DONTCOVER
        run: |
          excludelist="$(find ./ -type f -name '*.go' | xargs grep -l 'DONTCOVER')"
          excludelist+=" $(find ./ -type f -name '*.pb.go')"
          excludelist+=" $(find ./ -type f -path './tests/mocks/*.go')"
          for filename in ${excludelist}; do
            filename=$(echo $filename | sed 's/^./github.com\/cosmos\/cosmos-sdk/g')
            echo "Excluding ${filename} from coverage report..."
            sed -i.bak "/$(echo $filename | sed 's/\//\\\//g')/d" coverage.txt
          done
        if: "env.GIT_DIFF != ''"
      - uses: codecov/codecov-action@v1
        with:
          file: ./coverage.txt # optional
          fail_ci_if_error: true
        if: "env.GIT_DIFF != ''"

  amino:
    runs-on: ubuntu-latest
    steps:
      - uses: actions/setup-go@v2-beta
      - uses: actions/checkout@v2
      - uses: technote-space/get-diff-action@v1
        id: git_diff
        with:
          SUFFIX_FILTER: |
            .go
            .mod
            .sum
      - name: build
        run: |
          make build
        if: "env.GIT_DIFF != ''"
      - name: unit tests
        run: |
          go test ./... -mod=readonly -timeout 12m -race -coverprofile=coverage.txt -covermode=atomic -tags='ledger test_ledger_mock test_amino'
        if: "env.GIT_DIFF != ''"<|MERGE_RESOLUTION|>--- conflicted
+++ resolved
@@ -1,10 +1,6 @@
-<<<<<<< HEAD
-name: Unit Tests
-=======
-name: Uint-Tests / Code Coverage
+name: Unit Tests / Code Coverage
 #  Uint-Tests / Code Coverage workflow runs unit tests and uploads a code coverage report
 #  This workflow is run on pushes to master & every Pull Requests where a .go, .mod, .sum have been changed
->>>>>>> 21a9cb9b
 on:
   pull_request:
   push:
@@ -19,7 +15,7 @@
           GITHUB_TOKEN: "${{ secrets.GITHUB_TOKEN }}"
     if: "!startsWith(github.ref, 'refs/tags/') && github.ref != 'refs/heads/master'"
 
-  protobuf:
+  test-coverage-upload:
     runs-on: ubuntu-latest
     steps:
       - uses: actions/setup-go@v2-beta

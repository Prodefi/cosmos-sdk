--- conflicted
+++ resolved
@@ -6,15 +6,10 @@
 // The simulator will then halt and print the logs.
 type Invariant func(ctx Context) error
 
-<<<<<<< HEAD
-// group of Invarient
+// Invariants defines a group of invariants
 type Invariants []Invariant
 
 // expected interface for routing invariants
 type InvariantRouter interface {
 	RegisterRoute(moduleName, route string, invar Invariant)
-}
-=======
-// Invariants defines a group of invariants
-type Invariants []Invariant
->>>>>>> 585b68ec
+}